--- conflicted
+++ resolved
@@ -1,12 +1,8 @@
 [project]
 name = "zen-mcp-server"
-<<<<<<< HEAD
-version = "1.0.0"
-=======
 version = "9.0.2"
->>>>>>> b205d715
 description = "AI-powered MCP server with multiple model providers"
-requires-python = ">=3.10"
+requires-python = ">=3.9"
 dependencies = [
     "mcp>=1.0.0",
     "google-genai>=1.19.0",
