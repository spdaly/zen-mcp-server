--- conflicted
+++ resolved
@@ -2,11 +2,6 @@
 
 <!-- version list -->
 
-<<<<<<< HEAD
-## v1.0.0 (2025-10-06)
-
-- Initial Release
-=======
 ## v9.0.2 (2025-10-15)
 
 ### Bug Fixes
@@ -221,7 +216,6 @@
   https://github.com/BeehiveInnovations/zen-mcp-server/issues/275
   ([`a65485a`](https://github.com/BeehiveInnovations/zen-mcp-server/commit/a65485a1e52fc79739000426295a27d096f4c9d8))
 
->>>>>>> b205d715
 
 ## v7.4.0 (2025-10-06)
 
